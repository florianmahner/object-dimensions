#!/usr/bin/env python3
# -*- coding: utf-8 -*-

import sys
import torch

<<<<<<< HEAD
from thingsvision.utils.storing import save_features
from thingsvision import get_extractor
from thingsvision.utils.data import DataLoader
from thingsvision.core.extraction import center_features

from deep_embeddings.utils.image_dataset import ImageDataset
from deep_embeddings import ExperimentParser

sys.path.append("./stylegan_xl")
from stylegan_xl import legacy
from stylegan_xl.dnnlib import util


parser = ExperimentParser(description='Extract features from a dataset using a pretrained model')
parser.add_argument('--img_root', type=str, default='./data/THINGS', help='Path to image dataset')
parser.add_argument('--out_path', type=str, default='./data/vgg_features', help='Path to save features')
parser.add_argument('--batch_size', type=int, default=64, help='Batch size for the dataloader to extract features')
parser.add_argument('--model_name', type=str, default='vgg16_bn', help='Name of the pretrained model to use')
parser.add_argument('--module_name', type=str, default='classifier.3', help='Name of the layer to extract features from')

transforms = torchvision.transforms.Compose([
    torchvision.transforms.Resize(size=256),
    torchvision.transforms.CenterCrop(size=(224, 224)),
    torchvision.transforms.ToTensor()])

device = 'cuda' if torch.cuda.is_available() else 'cpu'
=======

from thingsvision.utils.storing import save_features
from thingsvision import get_extractor
from thingsvision.utils.data import DataLoader, ImageDataset
from thingsvision.core.extraction import center_features

parser = argparse.ArgumentParser(
    description="Extract features from a dataset using a pretrained model"
)
parser.add_argument(
    "--img_root", type=str, default="./data/THINGS", help="Path to image dataset"
)
parser.add_argument(
    "--out_path", type=str, default="./data/vgg_features", help="Path to save features"
)
parser.add_argument(
    "--batch_size",
    type=int,
    default=64,
    help="Batch size for the dataloader to extract features",
)
parser.add_argument(
    "--model_name",
    type=str,
    default="vgg16_bn",
    help="Name of the pretrained model to use",
)
parser.add_argument(
    "--module_name",
    type=str,
    default="classifier.3",
    help="Name of the layer to extract features from",
)

device = "cuda" if torch.cuda.is_available() else "cpu"

>>>>>>> cef0fbf5

def load_model(model_name):
    if model_name in ["clip", "OpenCLIP"]:
        model = get_extractor(
            model_name="OpenCLIP",
            pretrained=True,
            device=device,
            source="custom",
            model_parameters={"variant": "ViT-H-14", "dataset": "laion2b_s32b_b79k"},
        )

    else:
        model = get_extractor(
            model_name, pretrained=True, device=device, source="torchvision"
        )

    return model


def extract_features(img_root, out_path, model_name, module_name, batch_size):
    """ Extract features from a dataset using a pretrained model """
    extractor = load_model(model_name)
    dataset = ImageDataset(
        root=img_root,
        out_path=out_path,
        transforms=extractor.get_transformations(),
        backend=extractor.get_backend(),
    )
    assert len(dataset) > 0, "Dataset from path {} is empty!".format(img_root)

    filenames = dataset.images
    with open(out_path + "/filenames.txt", "w") as f:
        f.write("\n".join(filenames))

    batches = DataLoader(
        dataset=dataset, batch_size=batch_size, backend=extractor.get_backend()
    )

    features = extractor.extract_features(
        batches=batches, module_name=module_name, flatten_acts=True
    )

    if model_name in ["clip", "OpenCLIP"]:
<<<<<<< HEAD
        features = center_features(features) 
    save_features(features, out_path, file_format='npy')
=======
        features = center_features(features)

    save_features(features, out_path, file_format="npy")
>>>>>>> cef0fbf5


if __name__ == "__main__":
    args = parser.parse_args()
    extract_features(
        img_root=args.img_root,
        out_path=args.out_path,
        model_name=args.model_name,
        module_name=args.module_name,
        batch_size=args.batch_size,
    )<|MERGE_RESOLUTION|>--- conflicted
+++ resolved
@@ -3,8 +3,8 @@
 
 import sys
 import torch
+import torchvision
 
-<<<<<<< HEAD
 from thingsvision.utils.storing import save_features
 from thingsvision import get_extractor
 from thingsvision.utils.data import DataLoader
@@ -17,6 +17,10 @@
 from stylegan_xl import legacy
 from stylegan_xl.dnnlib import util
 
+from thingsvision.utils.storing import save_features
+from thingsvision import get_extractor
+from thingsvision.utils.data import DataLoader, ImageDataset
+from thingsvision.core.extraction import center_features
 
 parser = ExperimentParser(description='Extract features from a dataset using a pretrained model')
 parser.add_argument('--img_root', type=str, default='./data/THINGS', help='Path to image dataset')
@@ -25,50 +29,8 @@
 parser.add_argument('--model_name', type=str, default='vgg16_bn', help='Name of the pretrained model to use')
 parser.add_argument('--module_name', type=str, default='classifier.3', help='Name of the layer to extract features from')
 
-transforms = torchvision.transforms.Compose([
-    torchvision.transforms.Resize(size=256),
-    torchvision.transforms.CenterCrop(size=(224, 224)),
-    torchvision.transforms.ToTensor()])
-
-device = 'cuda' if torch.cuda.is_available() else 'cpu'
-=======
-
-from thingsvision.utils.storing import save_features
-from thingsvision import get_extractor
-from thingsvision.utils.data import DataLoader, ImageDataset
-from thingsvision.core.extraction import center_features
-
-parser = argparse.ArgumentParser(
-    description="Extract features from a dataset using a pretrained model"
-)
-parser.add_argument(
-    "--img_root", type=str, default="./data/THINGS", help="Path to image dataset"
-)
-parser.add_argument(
-    "--out_path", type=str, default="./data/vgg_features", help="Path to save features"
-)
-parser.add_argument(
-    "--batch_size",
-    type=int,
-    default=64,
-    help="Batch size for the dataloader to extract features",
-)
-parser.add_argument(
-    "--model_name",
-    type=str,
-    default="vgg16_bn",
-    help="Name of the pretrained model to use",
-)
-parser.add_argument(
-    "--module_name",
-    type=str,
-    default="classifier.3",
-    help="Name of the layer to extract features from",
-)
-
 device = "cuda" if torch.cuda.is_available() else "cpu"
 
->>>>>>> cef0fbf5
 
 def load_model(model_name):
     if model_name in ["clip", "OpenCLIP"]:
@@ -112,14 +74,8 @@
     )
 
     if model_name in ["clip", "OpenCLIP"]:
-<<<<<<< HEAD
         features = center_features(features) 
     save_features(features, out_path, file_format='npy')
-=======
-        features = center_features(features)
-
-    save_features(features, out_path, file_format="npy")
->>>>>>> cef0fbf5
 
 
 if __name__ == "__main__":
