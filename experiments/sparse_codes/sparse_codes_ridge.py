#!/usr/bin/env python3
# -*- coding: utf-8 -*-

import joblib
import multiprocessing
import os
import random

import numpy as np
import seaborn as sns
import matplotlib.pyplot as plt
from deep_embeddings.utils import utils

from sklearn.linear_model import Ridge, ElasticNet
from sklearn.model_selection import KFold, GridSearchCV
from sklearn.metrics import r2_score

from deep_embeddings import ExperimentParser


os.environ["OMP_NUM_THREADS"] = "32"

parser = ExperimentParser(
    description="Run ridge regression on DNN features and embedding matrix."
)
parser.add_argument(
    "--dnn_path",
    type=str,
    default="./data/vgg_bn_features_12",
    help="Path to DNN features.",
)
parser.add_argument(
    "--embedding_path",
    type=str,
    default="./embedding/weights/params/pruned_params_epoch_1000.txt",
    help="Path to embedding matrix.",
)
parser.add_argument(
    "--k_folds", type=int, default=4, help="Number of folds for cross-validation."
)
parser.add_argument(
    "--seed", type=int, default=42, help="Random seed for cross-validation."
)


def plot_predictions(r2_scores, results_path):
    fig, ax = plt.subplots(1, 1)
    sns.lineplot(x=range(len(r2_scores)), y=r2_scores, ax=ax)
    ax.set_xlabel("Dimension")
    ax.set_ylabel("R2 score")
    fig.tight_layout()
    out_path = os.path.join(results_path, "r2_scores.png")
    plt.savefig(out_path, dpi=300)


def run_ridge_regression(dnn_path, embedding_path, k_folds):
    global num_workers
    num_workers = multiprocessing.cpu_count() - 1
    print(f"Initialized {num_workers} workers to run task in parallel.\n")

    base_path = os.path.dirname(os.path.dirname(embedding_path))
    results_path = os.path.join(base_path, "analyses", "sparse_codes")

    if not os.path.exists(results_path):
        print("\n...Creating directories.\n")
        os.makedirs(results_path)

    # Delete all previous sparse codes in the dir
    print(f"\n...Deleting all previous results in {results_path} to start fresh.\n")
    for file in os.listdir(results_path):
        if file.endswith(".joblib"):
            os.remove(os.path.join(results_path, file))

    X = utils.load_deepnet_activations(dnn_path, center=True, zscore=False, relu=True)
    Y = utils.load_sparse_codes(embedding_path)

    print(f"\nShape of embedding matrix: {Y.shape}")
    print(f"Shape of DNN feature matrix: {X.shape}\n")

    assert (
        X.shape[0] == Y.shape[0]
    ), "\nNumber of objects in embedding and DNN feature matrix must be the same.\n"

    r2_scores = []
    for dim, y in enumerate(Y.T):
        # for dim, y in reversed(list(enumerate(Y.T))):

        cv_outer = KFold(n_splits=k_folds, shuffle=True, random_state=0)
        outer_alphas = []
        outer_r2_scores = []
        outer_models = []
        outer_l1_ratios = []

        # This is the outer loop, where we split the data into k_folds
        for train_idx, test_idx in cv_outer.split(X):
            X_train, X_test = X[train_idx], X[test_idx]
            y_train, y_test = y[train_idx], y[test_idx]
            cv_inner = KFold(n_splits=k_folds, shuffle=True, random_state=1)

            # model = Ridge(random_state=1)
            model = ElasticNet(random_state=1, max_iter=5000)

            space = dict()
<<<<<<< HEAD
            # space["alpha"] = np.logspace(2, 4, 5, base=10)
            # space["alpha"] = np.logspace(2, 3, 5, base=10)
            space["alpha"] = [1.0]
            space["l1_ratio"] = np.arange(0, 1.2, 0.2)


            # Evaluate the model on the inner loop
=======
            space["alpha"] = np.arange(100, 3000, 20)
            # space['alpha'] = np.arange(0.1, 0.5, 0.02)
            # space['alpha'] = [0.001, 0.01, 0.1, 0.2]
            # space['alpha'] = [0.01, 0.05, 0.1, 0.2, 1.0]
            # space['l1_ratio'] = np.arange(0.1, 1.0, 0.1)

            # Evluate the model on the inner loop
>>>>>>> cef0fbf5
            search = GridSearchCV(
                model, space, scoring="r2", cv=cv_inner, refit=True, n_jobs=num_workers
            )
            result = search.fit(X_train, y_train)

            # Extract best params and estimators
            best_model = result.best_estimator_
            best_alpha = best_model.alpha
<<<<<<< HEAD
            best_l1_ratio = best_model.l1_ratio
=======
>>>>>>> cef0fbf5

            y_pred = best_model.predict(X_test)
            r2 = r2_score(y_test, y_pred)
            outer_alphas.append(best_alpha)
            outer_models.append(best_model)
            outer_l1_ratios.append(best_l1_ratio)

            outer_r2_scores.append(r2)

        r2_scores.append(np.mean(outer_r2_scores))
        print(f"Best alpha for dimension {dim}: {np.mean(outer_alphas)}")
        print(f"R2 score for dimension {dim}: {np.mean(outer_r2_scores)}\n")
<<<<<<< HEAD
        print(f'Best l1_ratio for dimension {dim}: {np.mean(outer_l1_ratios)}')
=======
        # print(f'Best l1_ratio for dimension {dim}: {np.mean(outer_l1_ratios)}')
>>>>>>> cef0fbf5
        best_model = outer_models[np.argmax(outer_r2_scores)]
        joblib.dump(
            best_model, os.path.join(results_path, f"predictor_{dim:02d}.joblib")
        )

    with open(os.path.join(results_path, "r2_scores.npy"), "wb") as f:
        np.save(f, r2_scores)

    plot_predictions(r2_scores, results_path)


if __name__ == "__main__":
    args = parser.parse_args()
    np.random.seed(args.seed)
    random.seed(args.seed)
    run_ridge_regression(
        dnn_path=args.dnn_path, embedding_path=args.embedding_path, k_folds=args.k_folds
    )<|MERGE_RESOLUTION|>--- conflicted
+++ resolved
@@ -101,15 +101,6 @@
             model = ElasticNet(random_state=1, max_iter=5000)
 
             space = dict()
-<<<<<<< HEAD
-            # space["alpha"] = np.logspace(2, 4, 5, base=10)
-            # space["alpha"] = np.logspace(2, 3, 5, base=10)
-            space["alpha"] = [1.0]
-            space["l1_ratio"] = np.arange(0, 1.2, 0.2)
-
-
-            # Evaluate the model on the inner loop
-=======
             space["alpha"] = np.arange(100, 3000, 20)
             # space['alpha'] = np.arange(0.1, 0.5, 0.02)
             # space['alpha'] = [0.001, 0.01, 0.1, 0.2]
@@ -117,7 +108,6 @@
             # space['l1_ratio'] = np.arange(0.1, 1.0, 0.1)
 
             # Evluate the model on the inner loop
->>>>>>> cef0fbf5
             search = GridSearchCV(
                 model, space, scoring="r2", cv=cv_inner, refit=True, n_jobs=num_workers
             )
@@ -126,10 +116,6 @@
             # Extract best params and estimators
             best_model = result.best_estimator_
             best_alpha = best_model.alpha
-<<<<<<< HEAD
-            best_l1_ratio = best_model.l1_ratio
-=======
->>>>>>> cef0fbf5
 
             y_pred = best_model.predict(X_test)
             r2 = r2_score(y_test, y_pred)
@@ -142,11 +128,7 @@
         r2_scores.append(np.mean(outer_r2_scores))
         print(f"Best alpha for dimension {dim}: {np.mean(outer_alphas)}")
         print(f"R2 score for dimension {dim}: {np.mean(outer_r2_scores)}\n")
-<<<<<<< HEAD
-        print(f'Best l1_ratio for dimension {dim}: {np.mean(outer_l1_ratios)}')
-=======
         # print(f'Best l1_ratio for dimension {dim}: {np.mean(outer_l1_ratios)}')
->>>>>>> cef0fbf5
         best_model = outer_models[np.argmax(outer_r2_scores)]
         joblib.dump(
             best_model, os.path.join(results_path, f"predictor_{dim:02d}.joblib")
