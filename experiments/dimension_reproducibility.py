import numpy as np
from scipy.stats import pearsonr
import glob
import matplotlib.pyplot as plt
import os
import seaborn as sns
import pandas as pd

""" Calculates the reproducbility of dimensions usign odd and even objects."""

# base_dir = "./results/reproducibility/"
base_dir = "./results/spose_split/behavior/4.12mio/sslab/300/256/0.0037/0.0037/"
files = glob.glob(base_dir + "**/parameters.npz", recursive=True)

# base_dir = "./results/sslab_behavior/behavior/4.12mio/sslab/300/256/0.85/"
# files = glob.glob(base_dir + "**/params_epoch_2000.npz", recursive=True)


n_dimensions = 300
n_embeddings = len(files)


# Take one base model (original). Check reproducibility to all other models
# Concatenate all embedfinhgs on one dimension?

embeddings = []
min_val = float("inf")
idx = 0
n_pruned = 0
for i, f in enumerate(files):
    params = np.load(f)
<<<<<<< HEAD

    # vice
    if params["method"] == "variational":
        q_mu = params["q_mu"]
    # spose
    else:
        q_mu = params["weights"]
    
=======
    q_mu = params["q_mu"]
>>>>>>> cef0fbf5
    q_mu = np.maximum(0, q_mu)
    # Sort dimensions by sum in order!
    ind = np.argsort(-q_mu.sum(0))
    q_mu = q_mu[:, ind]
    embeddings.append(q_mu)

    val_loss = params["val_loss"][-1]
    if val_loss < min_val:
        min_val = val_loss
        idx = i
<<<<<<< HEAD
        n_pruned = params["dim_over_time"][-1]
        
=======
        n_pruned = params["pruned_q_mu"].shape[-1]
>>>>>>> cef0fbf5

# Move the one with the lowest validation loss to the front
embeddings.insert(0, embeddings.pop(idx))
n_objects = q_mu.shape[0]

odd_mask = np.arange(n_objects) % 2 == 1
even_mask = np.arange(n_objects) % 2 == 0

print("Min Run", files[idx])
reliability_per_dim = []

print("Number of files: {}".format(n_embeddings))

for i in range(n_dimensions):
    embed_i = embeddings[0][:, i]  # this is the base embedding

    k_per_dim = []
    for k in range(1, n_embeddings):

        odd_corrs = []
        for j in range(n_dimensions):
            embed_jk = embeddings[k][:, j]
            odd_correlation = pearsonr(embed_i[odd_mask], embed_jk[odd_mask])[0]
            odd_corrs.append(odd_correlation)

        # Take the clostest match and correlate with the even embedding
        closest_match = np.argmax(odd_corrs)
        embed_compare = embeddings[k][:, closest_match]
        even_corr = pearsonr(embed_i[even_mask], embed_compare[even_mask])[0]

        k_per_dim.append(even_corr)

    z_transformed = np.arctanh(np.array(k_per_dim))
    average = np.mean(z_transformed)
    back_transformed = np.tanh(average)
    reliability_per_dim.append(back_transformed)

    print("Reliability for dimension {} is {}".format(i, back_transformed))


data = pd.DataFrame(
    {"Dimension": np.arange(n_dimensions), "Reproducibility": reliability_per_dim}
)
ax = sns.lineplot(x="Dimension", y="Reproducibility", data=data, color="black")

# ax = sns.plot(reliability_per_dim, color="black")
ax.set_xlabel("Dimension number")
ax.set_ylabel("Reproducibility of dimensions (Pearson's r)".format(n_embeddings))
ax.set_title("N = {} runs, Batch Size = 256".format(n_embeddings))
# Draw a vertical line at index n_pruned
ax.axvline(x=n_pruned, color="red", linestyle="--")

plt.tight_layout()
plt.savefig(
<<<<<<< HEAD
    os.path.join("./results", "plots", "reproducibility_across_dimensions_spose_behavior.png"),
=======
    os.path.join("./results", "plots", "reproducibility_across_dimensions.png"),
>>>>>>> cef0fbf5
    dpi=300,
    bbox_inches="tight",
    pad_inches=0.1,
)<|MERGE_RESOLUTION|>--- conflicted
+++ resolved
@@ -29,7 +29,6 @@
 n_pruned = 0
 for i, f in enumerate(files):
     params = np.load(f)
-<<<<<<< HEAD
 
     # vice
     if params["method"] == "variational":
@@ -38,25 +37,20 @@
     else:
         q_mu = params["weights"]
     
-=======
-    q_mu = params["q_mu"]
->>>>>>> cef0fbf5
     q_mu = np.maximum(0, q_mu)
     # Sort dimensions by sum in order!
     ind = np.argsort(-q_mu.sum(0))
     q_mu = q_mu[:, ind]
+    q_mu = q_mu[:, ind]
     embeddings.append(q_mu)
 
+    val_loss = params["val_loss"][-1]
     val_loss = params["val_loss"][-1]
     if val_loss < min_val:
         min_val = val_loss
         idx = i
-<<<<<<< HEAD
         n_pruned = params["dim_over_time"][-1]
         
-=======
-        n_pruned = params["pruned_q_mu"].shape[-1]
->>>>>>> cef0fbf5
 
 # Move the one with the lowest validation loss to the front
 embeddings.insert(0, embeddings.pop(idx))
@@ -72,11 +66,13 @@
 
 for i in range(n_dimensions):
     embed_i = embeddings[0][:, i]  # this is the base embedding
+    embed_i = embeddings[0][:, i]  # this is the base embedding
 
     k_per_dim = []
     for k in range(1, n_embeddings):
 
         odd_corrs = []
+        for j in range(n_dimensions):
         for j in range(n_dimensions):
             embed_jk = embeddings[k][:, j]
             odd_correlation = pearsonr(embed_i[odd_mask], embed_jk[odd_mask])[0]
@@ -111,11 +107,7 @@
 
 plt.tight_layout()
 plt.savefig(
-<<<<<<< HEAD
     os.path.join("./results", "plots", "reproducibility_across_dimensions_spose_behavior.png"),
-=======
-    os.path.join("./results", "plots", "reproducibility_across_dimensions.png"),
->>>>>>> cef0fbf5
     dpi=300,
     bbox_inches="tight",
     pad_inches=0.1,
