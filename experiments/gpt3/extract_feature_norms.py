#!/usr/bin/env python3
# -*- coding: utf-8 -*-

""" This script generate GPT3 features for all images from the THINGS image dataset where behavioral data
has been colleted! For each of these images GPT3 features have been generated. This script correlates 
these features with the learned embedding and find the descriptions that best describe each dimension """

import os

import pandas as pd
from copy import deepcopy
from wordcloud import WordCloud
import matplotlib.pyplot as plt


from deep_embeddings.utils.utils import load_sparse_codes, load_image_data
from deep_embeddings import ExperimentParser

parser = ExperimentParser(description="Label dimensions of sparse codes using GPT3")
parser.add_argument(
    "--embedding_path",
    default="./embedding.txt",
    type=str,
    help="Path to the embedding txt file",
)
parser.add_argument(
    "--img_root",
    default="./data/image_data/images12_plus",
    type=str,
    help="Path to all vgg features",
)
parser.add_argument(
    "--feature_norm_path",
    default="./data/feature_norms",
    type=str,
    help="Path to GPT3 norms",
)


def normalize_object_dimension_weights(object_dimension_embeddings):
    # Normalize object dimension weights
    dim_sums = object_dimension_embeddings.sum(axis=0)
    normalized_object_dimension_embeddings = object_dimension_embeddings.div(dim_sums)

    return normalized_object_dimension_embeddings


def compute_feature_weights_for_dims(
    object_feature_embeddings, object_dimension_embeddings, dims
):
    # Compute feature weight for each dimension
    weighted_features_for_all_dims = pd.DataFrame()
    for dim in dims:
        print(f"Run dimension: {dim}")
        df = deepcopy(object_feature_embeddings)
        dimension_values = object_dimension_embeddings.loc[:, dim]

        df_weighted_by_dim = df.mul(dimension_values, axis=0)
        df_summed_over_objects = df_weighted_by_dim.sum(axis=0).to_frame().sort_index()

        df_renamed = df_summed_over_objects.rename(
            columns={df_summed_over_objects.columns[0]: dim}
        )
        weighted_features_for_all_dims = pd.concat(
            [weighted_features_for_all_dims, df_renamed], axis=1
        )

    return weighted_features_for_all_dims


def normalize_feature_weights_across_dims(weighted_features_for_all_dims, dims):
    # Normalize feature weights across dimensions by substracting mean value based on all other dimensions
    normed_features = pd.DataFrame()
    for dim in dims:
        features_for_all_other_dims = weighted_features_for_all_dims.drop(dim, axis=1)
        mean_per_feature = features_for_all_other_dims.mean(axis=1)

        dim_values = weighted_features_for_all_dims.loc[:, dim]
        dim_values_normed = dim_values.subtract(mean_per_feature).to_frame()

        dim_values_normed = dim_values_normed.rename(
            columns={dim_values_normed.columns[0]: dim}
        )
        normed_features = pd.concat([normed_features, dim_values_normed], axis=1)

    return normed_features


def calc_top_feature_per_dim(
    object_dimension_embeddings, object_feature_embeddings, dims
):
    """
    Calculate the top feature for each dimension by weighting the feature frequency with the object dimension weights.
    :param object_feature_embeddings: is a objectXfeature matrix with either frequency or a normalized count like tfidf
    :param object_feature_embeddings: is a objectXdimension matrix with dimension weights for each object
    :param dims: is a list of dimension names
    """
    object_dimension_embeddings = normalize_object_dimension_weights(
        object_dimension_embeddings
    )
    weighted_features_for_all_dims = compute_feature_weights_for_dims(
        object_feature_embeddings, object_dimension_embeddings, dims
    )
    normed_features = normalize_feature_weights_across_dims(
        weighted_features_for_all_dims, dims
    )

    return normed_features


def matrix_to_top_list(df, topk=6):
    df_list = pd.DataFrame()
    for dim in df.columns:
        dim_values = df.loc[:, [dim]].reset_index()
        dim_values = dim_values.rename(
            columns={dim_values.columns[0]: "feature", dim_values.columns[1]: "weight"}
        )
        top = dim_values.sort_values(by="weight", ascending=False)[:topk]
        top["dimension"] = dim
        df_list = pd.concat([df_list, top])

    return df_list


def generate_gpt3_norms(
    embedding_path,
    img_root,
    feature_norm_path="./data/feature_norms/feature_object_matrix.csv",
):
    feature_norms = pd.read_csv(feature_norm_path)
    feature_norms = feature_norms.T

    embedding = load_sparse_codes(embedding_path)

    image_filenames, indices = load_image_data(img_root, filter_behavior=True)
    embedding = embedding[indices]

    objects = [os.path.basename(f).split(".")[0][:-4] for f in image_filenames]
    embedding_pd = pd.DataFrame(embedding, index=objects)

    descriptions = calc_top_feature_per_dim(
        embedding_pd, feature_norms, list(range(embedding.shape[1]))
    )
<<<<<<< HEAD
    topk_descriptions = matrix_to_top_list(descriptions, topk=7)

    topk_indices = topk_descriptions["feature"].tolist()

=======
    topk_descriptions = matrix_to_top_list(descriptions, topk=10)

    topk_indices = topk_descriptions["feature"].tolist()

>>>>>>> cef0fbf5
    # Get the first row of the feature norms pd dataframe
    text = feature_norms.iloc[0, :].tolist()
    features = [text[t] for t in topk_indices]
    topk_descriptions["description"] = features

    # Save to file
    base_path = os.path.dirname(os.path.dirname(embedding_path))
<<<<<<< HEAD
    out_path = os.path.join(base_path, "analyses", "per_dim")
=======
    out_path = os.path.join(base_path, "analyses", "per_dim", "gpt3_labels")
>>>>>>> cef0fbf5

    if not os.path.exists(out_path):
        os.makedirs(out_path)

<<<<<<< HEAD
    fname = os.path.join(out_path, "dimensions_labelled_gpt3.csv")
=======
    fname = os.path.join(out_path, "dimensions_labelled.csv")
>>>>>>> cef0fbf5
    topk_descriptions.to_csv(fname, index=False)

    # Create a word cloud for each dimension with its description weights by the weight
    for dim in range(embedding.shape[1]):
        dim_df = topk_descriptions[topk_descriptions["dimension"] == dim]
        dim_df = dim_df.sort_values(by="weight", ascending=False)
        words = dim_df["description"].tolist()
        weights = dim_df["weight"].tolist()
        weights = [w * 1000 for w in weights]
        weights = [int(w) for w in weights]
        wordcloud = WordCloud(
            width=800,
            height=400,
            max_words=100,
            background_color="white",
<<<<<<< HEAD
            # colormap="tab10",
        ).generate_from_frequencies(dict(zip(words, weights)))
        plt.figure(figsize=(5, 2))
        plt.imshow(wordcloud, interpolation="bilinear")
        plt.axis("off")
        plt.savefig(
            os.path.join(out_path, f"{dim:02d}", f"{dim}_word_cloud.png"),
            dpi=300,
            bbox_inches="tight",
            pad_inches=0,
        )
=======
            colormap="tab10",
        ).generate_from_frequencies(dict(zip(words, weights)))
        plt.figure(figsize=(20, 10))
        plt.imshow(wordcloud, interpolation="bilinear")
        plt.axis("off")
        plt.savefig(os.path.join(out_path, f"{dim:02d}" f"word_cloud.png"))
>>>>>>> cef0fbf5
        plt.close()


if __name__ == "__main__":
    args = parser.parse_args()
    generate_gpt3_norms(args.embedding_path, args.img_root, args.feature_norm_path)<|MERGE_RESOLUTION|>--- conflicted
+++ resolved
@@ -16,6 +16,25 @@
 from deep_embeddings.utils.utils import load_sparse_codes, load_image_data
 from deep_embeddings import ExperimentParser
 
+parser = ExperimentParser(description="Label dimensions of sparse codes using GPT3")
+parser.add_argument(
+    "--embedding_path",
+    default="./embedding.txt",
+    type=str,
+    help="Path to the embedding txt file",
+)
+parser.add_argument(
+    "--img_root",
+    default="./data/image_data/images12_plus",
+    type=str,
+    help="Path to all vgg features",
+)
+parser.add_argument(
+    "--feature_norm_path",
+    default="./data/feature_norms",
+    type=str,
+    help="Path to GPT3 norms",
+)
 parser = ExperimentParser(description="Label dimensions of sparse codes using GPT3")
 parser.add_argument(
     "--embedding_path",
@@ -141,42 +160,34 @@
     descriptions = calc_top_feature_per_dim(
         embedding_pd, feature_norms, list(range(embedding.shape[1]))
     )
-<<<<<<< HEAD
     topk_descriptions = matrix_to_top_list(descriptions, topk=7)
 
     topk_indices = topk_descriptions["feature"].tolist()
 
-=======
-    topk_descriptions = matrix_to_top_list(descriptions, topk=10)
-
     topk_indices = topk_descriptions["feature"].tolist()
 
->>>>>>> cef0fbf5
     # Get the first row of the feature norms pd dataframe
     text = feature_norms.iloc[0, :].tolist()
     features = [text[t] for t in topk_indices]
     topk_descriptions["description"] = features
+    topk_descriptions["description"] = features
 
     # Save to file
     base_path = os.path.dirname(os.path.dirname(embedding_path))
-<<<<<<< HEAD
     out_path = os.path.join(base_path, "analyses", "per_dim")
-=======
-    out_path = os.path.join(base_path, "analyses", "per_dim", "gpt3_labels")
->>>>>>> cef0fbf5
 
     if not os.path.exists(out_path):
         os.makedirs(out_path)
 
-<<<<<<< HEAD
     fname = os.path.join(out_path, "dimensions_labelled_gpt3.csv")
-=======
-    fname = os.path.join(out_path, "dimensions_labelled.csv")
->>>>>>> cef0fbf5
     topk_descriptions.to_csv(fname, index=False)
 
     # Create a word cloud for each dimension with its description weights by the weight
     for dim in range(embedding.shape[1]):
+        dim_df = topk_descriptions[topk_descriptions["dimension"] == dim]
+        dim_df = dim_df.sort_values(by="weight", ascending=False)
+        words = dim_df["description"].tolist()
+        weights = dim_df["weight"].tolist()
         dim_df = topk_descriptions[topk_descriptions["dimension"] == dim]
         dim_df = dim_df.sort_values(by="weight", ascending=False)
         words = dim_df["description"].tolist()
@@ -188,7 +199,6 @@
             height=400,
             max_words=100,
             background_color="white",
-<<<<<<< HEAD
             # colormap="tab10",
         ).generate_from_frequencies(dict(zip(words, weights)))
         plt.figure(figsize=(5, 2))
@@ -200,14 +210,6 @@
             bbox_inches="tight",
             pad_inches=0,
         )
-=======
-            colormap="tab10",
-        ).generate_from_frequencies(dict(zip(words, weights)))
-        plt.figure(figsize=(20, 10))
-        plt.imshow(wordcloud, interpolation="bilinear")
-        plt.axis("off")
-        plt.savefig(os.path.join(out_path, f"{dim:02d}" f"word_cloud.png"))
->>>>>>> cef0fbf5
         plt.close()
 
 
