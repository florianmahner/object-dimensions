--- conflicted
+++ resolved
@@ -27,6 +27,7 @@
 
 def compute_softmax_per_batch(q_mu, q_var, indices, device):
     """This function extracts the embedding vectors at the indices of the most diverging triplets and computes the
+    """This function extracts the embedding vectors at the indices of the most diverging triplets and computes the
     softmax decision for each of them"""
 
     if not isinstance(indices, torch.Tensor):
@@ -35,12 +36,7 @@
     indices = indices.type("torch.LongTensor")
     indices = indices.to(device)
     ind_i, ind_j, ind_k = indices.unbind(1)
-<<<<<<< HEAD
-=======
-
-    # Reparametrize an embedding
-    torch.manual_seed(0)  # fix the seed so that this is not stochastic!
->>>>>>> cef0fbf5
+
 
     # Reparametrize an embedding
     torch.manual_seed(0)  # fix the seed so that this is not stochastic!
@@ -72,17 +68,7 @@
 
     for k, indices in enumerate(val_loader):
         print("Batch {}/{}".format(k, n_val), end="\r")
-<<<<<<< HEAD
         softmax = compute_softmax_per_batch(q_mu, q_var, indices, device)        
-=======
-        softmax = compute_softmax_per_batch(q_mu, q_var, indices, device)
-        # softmax = softmax[-1] # This is the odd one out probability
-        softmax = softmax[
-            0
-        ]  # this is the similarity of object i,j (k) is the odd one out
-
-        # Store the softmax decisions for each index.
->>>>>>> cef0fbf5
         softmax_decisions.append(softmax.detach().cpu().numpy())
         ooo_indices.append(indices.detach().cpu().numpy())
 
@@ -92,11 +78,7 @@
     return softmax_decisions, ooo_indices
 
 
-<<<<<<< HEAD
 def find_diverging_triplets(softmax_human, softmax_dnn, topk=12):
-=======
-def find_diverging_triplets(softmax_human, softmax_dnn, indices, topk=12):
->>>>>>> cef0fbf5
     """We ranksort the softmax decisions of the human and the dnn and find the triplets that are most
     diverging, i.e. where the rank is high in one and low in the other."""
     rank_human = rankdata(softmax_human)
@@ -117,13 +99,8 @@
     return diverging_indices
 
 
-<<<<<<< HEAD
 def jackknife(q_mu, q_var, triplet_indices, device, ooo_index=0):
     """This function computes the jackknife analysis for a given embedding"""
-=======
-def jackknife(q_mu, q_var, ooo_indices, device):
-    """ This function computes the jackknife analysis for a given embedding"""
->>>>>>> cef0fbf5
     q_mu = torch.tensor(q_mu).to(device)
     q_var = torch.tensor(q_var).to(device)
 
@@ -131,11 +108,7 @@
     softmax_diff = np.ones((len(triplet_indices), n_dims)) * float("inf")
     most_important_dim = np.zeros(len(triplet_indices), dtype=int)
 
-<<<<<<< HEAD
     softmax_all = np.ones((len(triplet_indices), n_dims))
-=======
-    softmax_all = np.ones((len(ooo_indices), n_dims))
->>>>>>> cef0fbf5
 
     # Without jackknifing for that triplet
     softmax_default = compute_softmax_per_batch(q_mu, q_var, triplet_indices, device)[0]
@@ -143,33 +116,22 @@
 
     for i in range(n_dims):
         # Take all elements except the i-th embedding dimension
-<<<<<<< HEAD
-=======
-
->>>>>>> cef0fbf5
         q_mu_i = torch.cat([q_mu[:, 0:i], q_mu[:, i + 1 :]], dim=1)
         q_var_i = torch.cat([q_var[:, 0:i], q_var[:, i + 1 :]], dim=1)
 
         # Compute the softmax decisions
         softmax_per_batch = compute_softmax_per_batch(
-<<<<<<< HEAD
             q_mu_i, q_var_i, triplet_indices, device
         )
         # softmax_per_batch = softmax_per_batch[-1] # This is the odd one out probability (at index k)
         softmax_per_batch = softmax_per_batch[
             ooo_index
-=======
-            q_mu_i, q_var_i, ooo_indices, device
-        )
-        # softmax_per_batch = softmax_per_batch[-1] # This is the odd one out probability (at index k)
-        softmax_per_batch = softmax_per_batch[
-            0
->>>>>>> cef0fbf5
         ]  # This is the similarity of object i,j (k) is the odd one out
 
         softmax_per_batch = softmax_per_batch.detach().cpu().numpy()
         softmax_all[:, i] = softmax_per_batch
         softmax_diff[:, i] = np.abs(softmax_per_batch - softmax_default)
+
 
     most_important_dim = np.argmin(softmax_all, axis=1)
 
@@ -180,11 +142,7 @@
     device = torch.device("cuda" if torch.cuda.is_available() else "cpu")
     _, val_dataset = build_triplet_dataset(triplet_path, device)
     val_loader = torch.utils.data.DataLoader(
-<<<<<<< HEAD
         val_dataset, batch_size=64, shuffle=False, num_workers=8
-=======
-        val_dataset, batch_size=64, shuffle=False, num_workers=4
->>>>>>> cef0fbf5
     )
 
     return val_loader
@@ -255,6 +213,7 @@
         )
 
     plt.savefig(out_path, bbox_inches="tight", pad_inches=0)
+    plt.savefig(out_path, bbox_inches="tight", pad_inches=0)
 
 
 def run_jackknife(
@@ -268,30 +227,19 @@
     topk=12,
     comparison="dnn",
 ):
-<<<<<<< HEAD
     """This function runs the jackknife analysis for a given embedding 
     TODO Write a description for this I will really forget otherwise since its pretty complicated """
     save_dict = dict()
-=======
-    """ This function runs the jackknife analysis for a given embedding"""
-
-    # TODO Show triplets and dimensions where the DNN is sure about the odd one out but actually wrong!
-
-    if comparison == "human":
-        title_1 = "Dimension Human 1"
-        title_2 = "Dimension Human 2"
-    else:
-        title_1 = "Dimension Human"
-        title_2 = "Dimension DNN"
->>>>>>> cef0fbf5
 
     # If all data on GPU, num workers need to be 0 and pin memory false
     device = (
         torch.device("cuda:0") if torch.cuda.is_available() else torch.device("cpu")
     )
+    device = (
+        torch.device("cuda:0") if torch.cuda.is_available() else torch.device("cpu")
+    )
     val_loader = build_dataloader(triplet_path)
 
-<<<<<<< HEAD
     softmax_human, triplets = compute_softmax_decisions(human_weights, human_var, val_loader, device)
     softmax_dnn, triplets = compute_softmax_decisions(dnn_weights, dnn_var, val_loader, device)
 
@@ -336,129 +284,4 @@
 
     # Save the dict into the plot directory
     with open(os.path.join(plot_dir, "jackknife.pkl"), "wb") as f:
-        pickle.dump(save_dict, f)
-=======
-    softmax_human, indices = compute_softmax_decisions(
-        human_weights, human_var, val_loader, device
-    )
-    softmax_dnn, indices = compute_softmax_decisions(
-        dnn_weights, dnn_var, val_loader, device
-    )
-
-    # Indices human and indices DNN are the same
-    most_diverging_indices = find_diverging_triplets(
-        softmax_human, softmax_dnn, indices, topk
-    )
-
-    # Replace all keys in most_divering_indices that start with dnn with human
-    most_diverging_indices_human = dict()
-    for key, value in most_diverging_indices.items():
-        most_diverging_indices_human[key.replace("dnn", "human")] = value
-
-    most_diverging_indices = most_diverging_indices_human
-
-    # Where the DNN is sure about the odd one out -> This is currently not meaningul...
-    """
-    interesting_dnn_indices = rankdata(softmax_dnn, method="max")[0:topk].astype(int)
-    interesting_triplets = indices[interesting_dnn_indices]
-    softmax_diff = jackknife(human_weights, human_var, interesting_triplets, device)[0]
-
-    # Shape topk x topk
-    dims = np.argsort(-softmax_diff, axis=1)[:, :topk]
-    
-    filtered_diffs = np.zeros((topk, topk))
-    for i, diff in enumerate(softmax_diff):
-
-        filtered_diffs[i] = diff[dims[i]]
-
-    # plot_bar(filtered_diffs[0], dims[0], out_path=os.path.join(plot_dir, "rose_0.png"))
-    """
-
-    most_important_dim_human = dict()
-    most_important_dim_dnn = dict()
-
-    # FOr two embeddings, we have found the most diverging triplets. For these triplets we now iteratively
-    # observe the change in softmax probability when removing one dimension at a time. This is the jackknife analysis
-    # and gives us a probability measure for each dimension and its importance towards making a decision for a
-    # given triplet
-    for key, value in most_diverging_indices.items():
-        print(f"{key}: {value}")
-
-        interesting_triplets = indices[value]
-
-        softmax_diff, important_human = jackknife(
-            human_weights, human_var, interesting_triplets, device
-        )
-        most_important_dim_human[key] = important_human
-
-        softmax_diff, important_dnn = jackknife(
-            dnn_weights, dnn_var, interesting_triplets, device
-        )
-        most_important_dim_dnn[key] = important_dnn
-
-    for key, value in most_diverging_indices.items():
-        print(f"Starting {key}")
-
-        dim_human = most_important_dim_human[key]
-        dim_dnn = most_important_dim_dnn[key]
-        interesting_triplets = indices[value]
-
-        for i, (triplet, dim_h, dim_d) in enumerate(
-            zip(interesting_triplets, dim_human, dim_dnn)
-        ):
-
-            fig = plt.figure(figsize=(15, 10))
-            gs0 = gridspec.GridSpec(1, 3, figure=fig)
-            gs0.update(
-                top=0.95, bottom=0.7, left=0.25, right=0.75, wspace=0.0, hspace=0.0
-            )
-
-            for ctr, img_index in enumerate(triplet):
-                ax = plt.subplot(gs0[ctr])
-
-                img = Image.open(image_filenames[img_index])
-                img = img.resize((224, 224))
-
-                ax.imshow(img)
-                ax.axis("off")
-
-            plt.subplot(gs0[1]).set_title("Triplet", fontsize=20)
-
-            human = human_weights[:, dim_h]
-            human = np.argsort(-human)[:6]
-
-            dnn = dnn_weights[:, dim_d]
-            dnn = np.argsort(-dnn)[:6]
-
-            # fig = plt.figure(figsize=(15, 5))
-            gs1 = gridspec.GridSpec(2, 3, figure=fig)
-            gs1.update(
-                top=0.65, bottom=0.1, left=0.05, right=0.45, wspace=0.0, hspace=0.0
-            )
-
-            for ctr, human_idx in enumerate(human):
-                ax = plt.subplot(gs1[ctr])
-                img = Image.open(image_filenames[human_idx])
-                img = img.resize((224, 224), Image.Resampling.BILINEAR)
-                ax.imshow(img)
-                ax.axis("off")
-
-            plt.subplot(gs1[1]).set_title(title_1, fontsize=20)
-
-            gs2 = gridspec.GridSpec(2, 3, figure=fig)
-            gs2.update(
-                top=0.65, bottom=0.1, left=0.55, right=0.95, wspace=0.0, hspace=0.0
-            )
-
-            for ctr, dnn_idx in enumerate(dnn):
-                ax = plt.subplot(gs2[ctr])
-                img = Image.open(image_filenames[dnn_idx])
-                img = img.resize((224, 224))
-
-                ax.imshow(img)
-                ax.axis("off")
-
-            plt.subplot(gs2[1]).set_title(title_2, fontsize=20)
-            plt.savefig(os.path.join(plot_dir, "{}_{}.png".format(key, i)), dpi=300)
-            plt.close()
->>>>>>> cef0fbf5
+        pickle.dump(save_dict, f)